--- conflicted
+++ resolved
@@ -83,17 +83,13 @@
         }
 
         protected abstract void Run();
-
-<<<<<<< HEAD
+        
         protected override ExecutorOptions GetExecutorOptions()
         {
             return new SingleThreadExecutorOptions(Name);
         }
 
-        private static void LogStatus(Logger log, string msg, params object[] args)
-=======
         private static void LogStatus(ILogger log, string msg, params object[] args)
->>>>>>> 26d90535
         {
             if (IsStarting)
             {
